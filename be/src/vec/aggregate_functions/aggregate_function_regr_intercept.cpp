--- conflicted
+++ resolved
@@ -27,7 +27,6 @@
 namespace doris::vectorized {
 
 template <typename T>
-<<<<<<< HEAD
 AggregateFunctionPtr type_dispatch_for_aggregate_function_regr_intercept(
         const DataTypes& argument_types, const bool& result_is_nullable, bool x_column_nullable,
         bool y_column_nullable) {
@@ -53,14 +52,6 @@
                     argument_types, result_is_nullable);
         }
     }
-=======
-AggregateFunctionPtr type_dispatch_for_aggregate_function_regr_intercept(const DataTypes& argument_types,
-                                                                         const bool& result_is_nullable) {
-    using StatFunctionTemplate = RegrInterceptFuncTwoArg<T>;
-    return creator_without_type::create_ignore_nullable<
-            AggregateFunctionRegrInterceptSimple<StatFunctionTemplate>>(
-                argument_types, result_is_nullable);
->>>>>>> 2a356251
 }
 
 AggregateFunctionPtr create_aggregate_function_regr_intercept(const std::string& name,
@@ -74,7 +65,6 @@
         LOG(WARNING) << "aggregate function " << name << " requires nullable result type";
         return nullptr;
     }
-<<<<<<< HEAD
 
     bool x_nullable_input = argument_types[0]->is_nullable();
     bool y_nullable_input = argument_types[1]->is_nullable();
@@ -85,14 +75,6 @@
     if (x_type.idx == TypeIndex::TYPE && y_type.idx == TypeIndex::TYPE)   \
         return type_dispatch_for_aggregate_function_regr_intercept<TYPE>( \
                 argument_types, result_is_nullable, x_nullable_input, y_nullable_input);
-=======
-    WhichDataType y_type(remove_nullable(argument_types[0]));
-    WhichDataType x_type(remove_nullable(argument_types[1]));
-
-#define DISPATCH(T)                                                                                   \
-    if (x_type.idx == TypeIndex::T && y_type.idx == TypeIndex::T)                                        \
-        return type_dispatch_for_aggregate_function_regr_intercept<T>(argument_types, result_is_nullable);
->>>>>>> 2a356251
     FOR_NUMERIC_TYPES(DISPATCH)
 #undef DISPATCH
 
